--- conflicted
+++ resolved
@@ -72,36 +72,7 @@
         // update
         // ------------------------------------------------
         if args.doctor {
-<<<<<<< HEAD
-            // let do_log = cpu.pc != VEC_INT_JOYPAD && 
-            // cpu.pc != VEC_INT_SERIAL && 
-            // cpu.pc != VEC_INT_STAT && 
-            // cpu.pc != VEC_INT_TIMER && 
-            // cpu.pc != VEC_INT_VBLANK;
-
-            // let do_log = true;
-            // if do_log {
-            //     log_cpu(&mut cpu_log_lines, &cpu, &mem);
-            // }
-
-            // log_cpu(&mut cpu_log_lines, &cpu, &mem);
-
-            println!("A:{:02X} F:{:02X} B:{:02X} C:{:02X} D:{:02X} E:{:02X} H:{:02X} L:{:02X} SP:{:04X} PC:{:04X} PCMEM:{:02X},{:02X},{:02X},{:02X}",
-                cpu.reg[REG_A],
-                cpu.reg[FLAGS],
-                cpu.reg[REG_B],
-                cpu.reg[REG_C],
-                cpu.reg[REG_D],
-                cpu.reg[REG_E],
-                cpu.reg[REG_H],
-                cpu.reg[REG_L],
-                cpu.sp,
-                cpu.pc,
-                mem[cpu.pc+0],
-                mem[cpu.pc+1],
-                mem[cpu.pc+2],
-                mem[cpu.pc+3]
-            )
+            log_cpu(&mut cpu_log_lines, &cpu, &mem);
         } else {
             println!("A:{:02X} F:{:02X} B:{:02X} C:{:02X} D:{:02X} E:{:02X} H:{:02X} L:{:02X} SP:{:04X} PC:{:04X} PCMEM:{:02X},{:02X},{:02X},{:02X}",
                 cpu.reg[REG_A],
@@ -119,9 +90,6 @@
                 mem[cpu.pc+2],
                 mem[cpu.pc+3]
             )
-=======
-            log_cpu(&mut cpu_log_lines, &cpu, &mem);
->>>>>>> 1d2f0678
         }
         let cpu_prev = cpu;
         cpu = match next(cpu_prev, &mut mem) {
